fun properties(key: String) = project.findProperty(key).toString()
fun rootProperties(key: String) = rootProject.findProperty(key).toString()

group = rootProperties("group")
version = rootProperties("version")

// Enable protobuf and shadow plugins
plugins {
    id("com.google.protobuf") version "0.9.5"
}

// Run server
runServer {
    javaVersion.set(JavaVersion.VERSION_21)
    version.set(rootProperties("run-server.version"))
}

// Fairy configuration
fairy {
    name.set(properties("name"))
    mainPackage.set(properties("package"))
    fairyPackage.set("io.fairyproject")

    bukkitProperties().depends.add("fairy-lib-plugin")
    bukkitProperties().depends.add("commons")

    bukkitProperties().foliaSupported = true
    bukkitProperties().bukkitApi = rootProperties("spigot.version")
}

// Protobuf configuration
protobuf {
    protoc {
        artifact = "com.google.protobuf:protoc:4.31.0"
    }
    plugins {
        create("grpc") {
            artifact = "io.grpc:protoc-gen-grpc-java:1.72.0"
        }
    }
    generateProtoTasks {
        all().forEach {
            it.plugins {
                create("grpc")
            }
        }
    }
    // Set the proto files location to the shared directory
    sourceSets {
        main {
            proto {
                // Use proto files from the shared directory
                srcDir("${rootProject.projectDir}/experimental/third-party-schedulers/proto")
            }
        }
    }
}

// Dependencies
dependencies {
    // Commons module
    compileOnly(project(":commons"))

    // gRPC
    implementation("io.grpc:grpc-netty-shaded:1.72.0")
    implementation("io.grpc:grpc-protobuf:1.72.0")
    implementation("io.grpc:grpc-stub:1.72.0")

    // Google Protobuf
<<<<<<< HEAD
    implementation("com.google.protobuf:protobuf-java:4.30.2")
=======
    implementation("com.google.protobuf:protobuf-java:4.31.0")
>>>>>>> ce6edf89
    implementation("com.google.protobuf:protobuf-java-util:4.31.0")

    // Guava for immutable collections
    implementation("com.google.guava:guava:33.4.8-jre")
}<|MERGE_RESOLUTION|>--- conflicted
+++ resolved
@@ -67,11 +67,7 @@
     implementation("io.grpc:grpc-stub:1.72.0")
 
     // Google Protobuf
-<<<<<<< HEAD
-    implementation("com.google.protobuf:protobuf-java:4.30.2")
-=======
     implementation("com.google.protobuf:protobuf-java:4.31.0")
->>>>>>> ce6edf89
     implementation("com.google.protobuf:protobuf-java-util:4.31.0")
 
     // Guava for immutable collections
